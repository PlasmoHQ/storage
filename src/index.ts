--- conflicted
+++ resolved
@@ -165,13 +165,8 @@
         } = changes[key]
         callbackMap[key](
           {
-<<<<<<< HEAD
-            newValue: JSON.parse(newRawValue),
-            oldValue: oldRawValue ? JSON.parse(oldRawValue) : oldRawValue
-=======
             newValue: this.#parseValue(changes[key].newValue),
             oldValue: this.#parseValue(changes[key].oldValue)
->>>>>>> a275b47f
           },
           areaName
         )
