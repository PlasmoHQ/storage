{
  "name": "@plasmohq/storage",
  "version": "0.8.2",
  "description": "Safely store data and share them across your extension",
  "type": "module",
  "main": "./dist/index.js",
  "types": "./dist/index.d.ts",
  "exports": {
    "./hook": {
      "types": "./dist/hook.d.ts",
      "import": "./dist/hook.js"
    },
    ".": {
      "import": "./dist/index.js",
      "types": "./dist/index.d.ts"
    }
  },
  "files": [
    "dist"
  ],
  "scripts": {
    "dev": "run-p dev:*",
    "dev:compile": "tsup src/index.ts --format esm --watch --sourcemap",
    "dev:test": "cross-env NODE_OPTIONS=--experimental-vm-modules jest --watch",
    "build": "tsup src/index.ts --dts-resolve --format esm --minify --clean",
    "test": "cross-env NODE_OPTIONS=--experimental-vm-modules jest",
    "prepublishOnly": "pnpm build"
  },
  "author": "Plasmo Corp. <foss@plasmo.com>",
  "contributors": [
    "@louisgv",
    "@ColdSauce",
    "@vantezzen"
  ],
  "repository": {
    "type": "git",
    "url": "https://github.com/PlasmoHQ/storage.git"
  },
  "license": "MIT",
  "keywords": [
    "localstorage",
    "react-hook",
    "browser-extension",
    "chrome-storage"
  ],
  "peerDependencies": {
    "react": "^16.8.6 || ^17 || ^18"
  },
  "devDependencies": {
    "@jest/globals": "29.0.1",
    "@jest/types": "29.0.1",
    "@plasmohq/prettier-plugin-sort-imports": "workspace:*",
    "@plasmohq/rps": "workspace:*",
    "@testing-library/react": "13.3.0",
    "@types/chrome": "0.0.195",
    "@types/node": "18.7.13",
    "@types/react": "18.0.17",
    "@types/webextension-polyfill": "0.9.0",
    "cross-env": "7.0.3",
    "jest": "29.0.1",
    "jest-environment-jsdom": "29.0.1",
    "prettier": "2.7.1",
    "react": "18.2.0",
    "react-dom": "18.2.0",
    "rimraf": "3.0.2",
    "ts-jest": "28.0.8",
<<<<<<< HEAD
    "tsup": "6.2.2",
    "typescript": "4.7.4"
  },
  "dependencies": {
    "webextension-polyfill": "0.10.0"
=======
    "tsup": "6.2.3",
    "typescript": "4.8.2"
>>>>>>> 785153b3
  }
}<|MERGE_RESOLUTION|>--- conflicted
+++ resolved
@@ -64,15 +64,10 @@
     "react-dom": "18.2.0",
     "rimraf": "3.0.2",
     "ts-jest": "28.0.8",
-<<<<<<< HEAD
-    "tsup": "6.2.2",
-    "typescript": "4.7.4"
+    "tsup": "6.2.3",
+    "typescript": "4.8.2"
   },
   "dependencies": {
     "webextension-polyfill": "0.10.0"
-=======
-    "tsup": "6.2.3",
-    "typescript": "4.8.2"
->>>>>>> 785153b3
   }
 }